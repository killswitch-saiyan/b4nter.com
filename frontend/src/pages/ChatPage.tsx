--- conflicted
+++ resolved
@@ -70,16 +70,7 @@
     try {
       const token = localStorage.getItem('access_token');
       console.log('Loading messages for channel:', channelId, 'with token:', token ? 'present' : 'missing');
-<<<<<<< HEAD
-      
-      // Debug: Log the full URL being requested
-      const url = `/api/messages/channel/${channelId}`;
-      console.log('Requesting URL:', url);
-      
-      const response = await fetch(url, {
-=======
       const response = await fetch(`${API_BASE}/messages/channel/${channelId}`, {
->>>>>>> 9a45b328
         headers: {
           Authorization: `Bearer ${token}`,
           'Content-Type': 'application/json',
